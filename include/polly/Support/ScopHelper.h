//===------ Support/ScopHelper.h -- Some Helper Functions for Scop. -------===//
//
// Part of the LLVM Project, under the Apache License v2.0 with LLVM Exceptions.
// See https://llvm.org/LICENSE.txt for license information.
// SPDX-License-Identifier: Apache-2.0 WITH LLVM-exception
//
//===----------------------------------------------------------------------===//
//
// Small functions that help with LLVM-IR.
//
//===----------------------------------------------------------------------===//

#ifndef POLLY_SUPPORT_IRHELPER_H
#define POLLY_SUPPORT_IRHELPER_H

#include "llvm/ADT/DenseMap.h"
#include "llvm/ADT/SetVector.h"
#include "llvm/IR/Instructions.h"
#include "llvm/IR/IntrinsicInst.h"
#include "llvm/IR/ValueHandle.h"
#include "isl/isl-noexceptions.h"
#include <tuple>
#include <vector>

namespace llvm {
class LoopInfo;
class Loop;
class ScalarEvolution;
class SCEV;
class Region;
class Pass;
class DominatorTree;
class RegionInfo;
class GetElementPtrInst;
} // namespace llvm

namespace polly {
class Scop;
class ScopStmt;
class MemoryAccess;

/// Type to remap values.
using ValueMapT = llvm::DenseMap<llvm::AssertingVH<llvm::Value>,
                                 llvm::AssertingVH<llvm::Value>>;

/// Type for a set of invariant loads.
using InvariantLoadsSetTy = llvm::SetVector<llvm::AssertingVH<llvm::LoadInst>>;

/// Set type for parameters.
using ParameterSetTy = llvm::SetVector<const llvm::SCEV *>;

/// Set of loops (used to remember loops in non-affine subregions).
using BoxedLoopsSetTy = llvm::SetVector<const llvm::Loop *>;

/// Utility proxy to wrap the common members of LoadInst and StoreInst.
///
/// This works like the LLVM utility class CallSite, ie. it forwards all calls
/// to either a LoadInst, StoreInst, MemIntrinsic or MemTransferInst.
/// It is similar to LLVM's utility classes IntrinsicInst, MemIntrinsic,
/// MemTransferInst, etc. in that it offers a common interface, but does not act
/// as a fake base class.
/// It is similar to StringRef and ArrayRef in that it holds a pointer to the
/// referenced object and should be passed by-value as it is small enough.
///
/// This proxy can either represent a LoadInst instance, a StoreInst instance,
/// a MemIntrinsic instance (memset, memmove, memcpy), a CallInst instance or a
/// nullptr (only creatable using the default constructor); never an Instruction
/// that is neither of the above mentioned. When representing a nullptr, only
/// the following methods are defined:
/// isNull(), isInstruction(), isLoad(), isStore(), ..., isMemTransferInst(),
/// operator bool(), operator!()
///
/// The functions isa, cast, cast_or_null, dyn_cast are modeled te resemble
/// those from llvm/Support/Casting.h. Partial template function specialization
/// is currently not supported in C++ such that those cannot be used directly.
/// (llvm::isa could, but then llvm:cast etc. would not have the expected
/// behavior)
class MemAccInst {
private:
  llvm::Instruction *I;

public:
  MemAccInst() : I(nullptr) {}
  MemAccInst(const MemAccInst &Inst) : I(Inst.I) {}
  /* implicit */ MemAccInst(llvm::LoadInst &LI) : I(&LI) {}
  /* implicit */ MemAccInst(llvm::LoadInst *LI) : I(LI) {}
  /* implicit */ MemAccInst(llvm::StoreInst &SI) : I(&SI) {}
  /* implicit */ MemAccInst(llvm::StoreInst *SI) : I(SI) {}
  /* implicit */ MemAccInst(llvm::MemIntrinsic *MI) : I(MI) {}
  /* implicit */ MemAccInst(llvm::CallInst *CI) : I(CI) {}
  explicit MemAccInst(llvm::Instruction &I) : I(&I) { assert(isa(I)); }
  explicit MemAccInst(llvm::Instruction *I) : I(I) { assert(isa(I)); }

  static bool isa(const llvm::Value &V) {
    return llvm::isa<llvm::LoadInst>(V) || llvm::isa<llvm::StoreInst>(V) ||
           llvm::isa<llvm::CallInst>(V) || llvm::isa<llvm::MemIntrinsic>(V);
  }
  static bool isa(const llvm::Value *V) {
    return llvm::isa<llvm::LoadInst>(V) || llvm::isa<llvm::StoreInst>(V) ||
           llvm::isa<llvm::CallInst>(V) || llvm::isa<llvm::MemIntrinsic>(V);
  }
  static MemAccInst cast(llvm::Value &V) {
    return MemAccInst(llvm::cast<llvm::Instruction>(V));
  }
  static MemAccInst cast(llvm::Value *V) {
    return MemAccInst(llvm::cast<llvm::Instruction>(V));
  }
  static MemAccInst cast_or_null(llvm::Value &V) {
    return MemAccInst(llvm::cast<llvm::Instruction>(V));
  }
  static MemAccInst cast_or_null(llvm::Value *V) {
    if (!V)
      return MemAccInst();
    return MemAccInst(llvm::cast<llvm::Instruction>(V));
  }
  static MemAccInst dyn_cast(llvm::Value &V) {
    if (isa(V))
      return MemAccInst(llvm::cast<llvm::Instruction>(V));
    return MemAccInst();
  }
  static MemAccInst dyn_cast(llvm::Value *V) {
    assert(V);
    if (isa(V))
      return MemAccInst(llvm::cast<llvm::Instruction>(V));
    return MemAccInst();
  }

  MemAccInst &operator=(const MemAccInst &Inst) {
    I = Inst.I;
    return *this;
  }
  MemAccInst &operator=(llvm::LoadInst &LI) {
    I = &LI;
    return *this;
  }
  MemAccInst &operator=(llvm::LoadInst *LI) {
    I = LI;
    return *this;
  }
  MemAccInst &operator=(llvm::StoreInst &SI) {
    I = &SI;
    return *this;
  }
  MemAccInst &operator=(llvm::StoreInst *SI) {
    I = SI;
    return *this;
  }
  MemAccInst &operator=(llvm::MemIntrinsic &MI) {
    I = &MI;
    return *this;
  }
  MemAccInst &operator=(llvm::MemIntrinsic *MI) {
    I = MI;
    return *this;
  }
  MemAccInst &operator=(llvm::CallInst &CI) {
    I = &CI;
    return *this;
  }
  MemAccInst &operator=(llvm::CallInst *CI) {
    I = CI;
    return *this;
  }

  llvm::Instruction *get() const {
    assert(I && "Unexpected nullptr!");
    return I;
  }
  operator llvm::Instruction *() const { return asInstruction(); }
  llvm::Instruction *operator->() const { return get(); }

  explicit operator bool() const { return isInstruction(); }
  bool operator!() const { return isNull(); }

  llvm::Value *getValueOperand() const {
    if (isLoad())
      return asLoad();
    if (isStore())
      return asStore()->getValueOperand();
    if (isMemIntrinsic())
      return nullptr;
    if (isCallInst())
      return nullptr;
    llvm_unreachable("Operation not supported on nullptr");
  }
  llvm::Value *getPointerOperand() const {
    if (isLoad())
      return asLoad()->getPointerOperand();
    if (isStore())
      return asStore()->getPointerOperand();
    if (isMemIntrinsic())
      return asMemIntrinsic()->getRawDest();
    if (isCallInst())
      return nullptr;
    llvm_unreachable("Operation not supported on nullptr");
  }

  unsigned getAlignment() const {
    if (isLoad())
      return asLoad()->getAlignment();
    if (isStore())
      return asStore()->getAlignment();
    if (isMemTransferInst())
      return std::min(asMemTransferInst()->getDestAlignment(),
                      asMemTransferInst()->getSourceAlignment());
    if (isMemIntrinsic())
      return asMemIntrinsic()->getDestAlignment();
    if (isCallInst())
      return 0;
    llvm_unreachable("Operation not supported on nullptr");
  }
  bool isVolatile() const {
    if (isLoad())
      return asLoad()->isVolatile();
    if (isStore())
      return asStore()->isVolatile();
    if (isMemIntrinsic())
      return asMemIntrinsic()->isVolatile();
    if (isCallInst())
      return false;
    llvm_unreachable("Operation not supported on nullptr");
  }
  bool isSimple() const {
    if (isLoad())
      return asLoad()->isSimple();
    if (isStore())
      return asStore()->isSimple();
    if (isMemIntrinsic())
      return !asMemIntrinsic()->isVolatile();
    if (isCallInst())
      return true;
    llvm_unreachable("Operation not supported on nullptr");
  }
  llvm::AtomicOrdering getOrdering() const {
    if (isLoad())
      return asLoad()->getOrdering();
    if (isStore())
      return asStore()->getOrdering();
    if (isMemIntrinsic())
      return llvm::AtomicOrdering::NotAtomic;
    if (isCallInst())
      return llvm::AtomicOrdering::NotAtomic;
    llvm_unreachable("Operation not supported on nullptr");
  }
  bool isUnordered() const {
    if (isLoad())
      return asLoad()->isUnordered();
    if (isStore())
      return asStore()->isUnordered();
    // Copied from the Load/Store implementation of isUnordered:
    if (isMemIntrinsic())
      return !asMemIntrinsic()->isVolatile();
    if (isCallInst())
      return true;
    llvm_unreachable("Operation not supported on nullptr");
  }

  bool isNull() const { return !I; }
  bool isInstruction() const { return I; }

  llvm::Instruction *asInstruction() const { return I; }

private:
  bool isLoad() const { return I && llvm::isa<llvm::LoadInst>(I); }
  bool isStore() const { return I && llvm::isa<llvm::StoreInst>(I); }
  bool isCallInst() const { return I && llvm::isa<llvm::CallInst>(I); }
  bool isMemIntrinsic() const { return I && llvm::isa<llvm::MemIntrinsic>(I); }
  bool isMemSetInst() const { return I && llvm::isa<llvm::MemSetInst>(I); }
  bool isMemTransferInst() const {
    return I && llvm::isa<llvm::MemTransferInst>(I);
  }

  llvm::LoadInst *asLoad() const { return llvm::cast<llvm::LoadInst>(I); }
  llvm::StoreInst *asStore() const { return llvm::cast<llvm::StoreInst>(I); }
  llvm::CallInst *asCallInst() const { return llvm::cast<llvm::CallInst>(I); }
  llvm::MemIntrinsic *asMemIntrinsic() const {
    return llvm::cast<llvm::MemIntrinsic>(I);
  }
  llvm::MemSetInst *asMemSetInst() const {
    return llvm::cast<llvm::MemSetInst>(I);
  }
  llvm::MemTransferInst *asMemTransferInst() const {
    return llvm::cast<llvm::MemTransferInst>(I);
  }
};
} // namespace polly

namespace llvm {
/// Specialize simplify_type for MemAccInst to enable dyn_cast and cast
///        from a MemAccInst object.
template <> struct simplify_type<polly::MemAccInst> {
  typedef Instruction *SimpleType;
  static SimpleType getSimplifiedValue(polly::MemAccInst &I) {
    return I.asInstruction();
  }
};
} // namespace llvm

namespace polly {

/// Simplify the region to have a single unconditional entry edge and a
/// single exit edge.
///
/// Although this function allows DT and RI to be null, regions only work
/// properly if the DominatorTree (for Region::contains) and RegionInfo are kept
/// up-to-date.
///
/// @param R  The region to be simplified
/// @param DT DominatorTree to be updated.
/// @param LI LoopInfo to be updated.
/// @param RI RegionInfo to be updated.
void simplifyRegion(llvm::Region *R, llvm::DominatorTree *DT,
                    llvm::LoopInfo *LI, llvm::RegionInfo *RI);

/// Split the entry block of a function to store the newly inserted
///        allocations outside of all Scops.
///
/// @param EntryBlock The entry block of the current function.
/// @param P          The pass that currently running.
///
void splitEntryBlockForAlloca(llvm::BasicBlock *EntryBlock, llvm::Pass *P);

/// Split the entry block of a function to store the newly inserted
///        allocations outside of all Scops.
///
/// @param DT DominatorTree to be updated.
/// @param LI LoopInfo to be updated.
/// @param RI RegionInfo to be updated.
void splitEntryBlockForAlloca(llvm::BasicBlock *EntryBlock,
                              llvm::DominatorTree *DT, llvm::LoopInfo *LI,
                              llvm::RegionInfo *RI);

/// Wrapper for SCEVExpander extended to all Polly features.
///
/// This wrapper will internally call the SCEVExpander but also makes sure that
/// all additional features not represented in SCEV (e.g., SDiv/SRem are not
/// black boxes but can be part of the function) will be expanded correctly.
///
/// The parameters are the same as for the creation of a SCEVExpander as well
/// as the call to SCEVExpander::expandCodeFor:
///
/// @param S     The current Scop.
/// @param SE    The Scalar Evolution pass.
/// @param DL    The module data layout.
/// @param Name  The suffix added to the new instruction names.
/// @param E     The expression for which code is actually generated.
/// @param Ty    The type of the resulting code.
/// @param IP    The insertion point for the new code.
/// @param VMap  A remapping of values used in @p E.
/// @param RTCBB The last block of the RTC. Used to insert loop-invariant
///              instructions in rare cases.
llvm::Value *expandCodeFor(Scop &S, llvm::ScalarEvolution &SE,
                           const llvm::DataLayout &DL, const char *Name,
                           const llvm::SCEV *E, llvm::Type *Ty,
                           llvm::Instruction *IP, ValueMapT *VMap,
                           llvm::BasicBlock *RTCBB);

/// Check if the block is a error block.
///
/// A error block is currently any block that fulfills at least one of
/// the following conditions:
///
///  - It is terminated by an unreachable instruction
///  - It contains a call to a non-pure function that is not immediately
///    dominated by a loop header and that does not dominate the region exit.
///    This is a heuristic to pick only error blocks that are conditionally
///    executed and can be assumed to be not executed at all without the domains
///    being available.
///
/// @param BB The block to check.
/// @param R  The analyzed region.
/// @param LI The loop info analysis.
/// @param DT The dominator tree of the function.
///
/// @return True if the block is a error block, false otherwise.
bool isErrorBlock(llvm::BasicBlock &BB, const llvm::Region &R,
                  llvm::LoopInfo &LI, const llvm::DominatorTree &DT);

/// Return the condition for the terminator @p TI.
///
/// For unconditional branches the "i1 true" condition will be returned.
///
/// @param TI The terminator to get the condition from.
///
/// @return The condition of @p TI and nullptr if none could be extracted.
llvm::Value *getConditionFromTerminator(llvm::Instruction *TI);

/// Check if @p LInst can be hoisted in @p R.
///
/// @param LInst The load to check.
/// @param R     The analyzed region.
/// @param LI    The loop info.
/// @param SE    The scalar evolution analysis.
/// @param DT    The dominator tree of the function.
/// @param KnownInvariantLoads The invariant load set.
///
/// @return True if @p LInst can be hoisted in @p R.
bool isHoistableLoad(llvm::LoadInst *LInst, llvm::Region &R, llvm::LoopInfo &LI,
                     llvm::ScalarEvolution &SE, const llvm::DominatorTree &DT,
                     const InvariantLoadsSetTy &KnownInvariantLoads);

/// Return true iff @p V is an intrinsic that we ignore during code
///        generation.
bool isIgnoredIntrinsic(const llvm::Value *V);

/// Check whether a value an be synthesized by the code generator.
///
/// Some value will be recalculated only from information that is code generated
/// from the polyhedral representation. For such instructions we do not need to
/// ensure that their operands are available during code generation.
///
/// @param V The value to check.
/// @param S The current SCoP.
/// @param SE The scalar evolution database.
/// @param Scope Location where the value would by synthesized.
/// @return If the instruction I can be regenerated from its
///         scalar evolution representation, return true,
///         otherwise return false.
bool canSynthesize(const llvm::Value *V, const Scop &S,
                   llvm::ScalarEvolution *SE, llvm::Loop *Scope);

/// Return the block in which a value is used.
///
/// For normal instructions, this is the instruction's parent block. For PHI
/// nodes, this is the incoming block of that use, because this is where the
/// operand must be defined (i.e. its definition dominates this block).
/// Non-instructions do not use operands at a specific point such that in this
/// case this function returns nullptr.
llvm::BasicBlock *getUseBlock(const llvm::Use &U);

/// Derive the individual index expressions from a GEP instruction.
///
/// This function optimistically assumes the GEP references into a fixed size
/// array. If this is actually true, this function returns a list of array
/// subscript expressions as SCEV as well as a list of integers describing
/// the size of the individual array dimensions. Both lists have either equal
/// length or the size list is one element shorter in case there is no known
/// size available for the outermost array dimension.
///
/// @param GEP The GetElementPtr instruction to analyze.
///
/// @return A tuple with the subscript expressions and the dimension sizes.
std::tuple<std::vector<const llvm::SCEV *>, std::vector<int>>
getIndexExpressionsFromGEP(llvm::GetElementPtrInst *GEP,
                           llvm::ScalarEvolution &SE);

// If the loop is nonaffine/boxed, return the first non-boxed surrounding loop
// for Polly. If the loop is affine, return the loop itself.
//
// @param L             Pointer to the Loop object to analyze.
// @param LI            Reference to the LoopInfo.
// @param BoxedLoops    Set of Boxed Loops we get from the SCoP.
llvm::Loop *getFirstNonBoxedLoopFor(llvm::Loop *L, llvm::LoopInfo &LI,
                                    const BoxedLoopsSetTy &BoxedLoops);

// If the Basic Block belongs to a loop that is nonaffine/boxed, return the
// first non-boxed surrounding loop for Polly. If the loop is affine, return
// the loop itself.
//
// @param BB            Pointer to the Basic Block to analyze.
// @param LI            Reference to the LoopInfo.
// @param BoxedLoops    Set of Boxed Loops we get from the SCoP.
llvm::Loop *getFirstNonBoxedLoopFor(llvm::BasicBlock *BB, llvm::LoopInfo &LI,
                                    const BoxedLoopsSetTy &BoxedLoops);

/// Is the given instruction a call to a debug function?
///
/// A debug function can be used to insert output in Polly-optimized code which
/// normally does not allow function calls with side-effects. For instance, a
/// printf can be inserted to check whether a value still has the expected value
/// after Polly generated code:
///
///     int sum = 0;
///     for (int i = 0; i < 16; i+=1) {
///       sum += i;
///       printf("The value of sum at i=%d is %d\n", sum, i);
///     }
bool isDebugCall(llvm::Instruction *Inst);

/// Does the statement contain a call to a debug function?
///
/// Such a statement must not be removed, even if has no side-effects.
bool hasDebugCall(ScopStmt *Stmt);

<<<<<<< HEAD
using IslLoopIdUserTy = llvm::PointerUnion<llvm::Loop *, llvm::MDNode *>;
isl::id getIslLoopId(isl::ctx Ctx, llvm::Loop *L);
=======
bool isBandMark(const isl::id &Id);
bool isBandMark(const isl::schedule_node &Node);
bool isMark(const isl::schedule_node &Node);

class BandAttr {
public:
  llvm::Loop *OriginalLoop = nullptr;
  std::string LoopName;

  // FIXME: should not be needed; is not unique
  llvm::MDNode *Metadata = nullptr;

  bool ForceThreadParallel = false;
};

// using IslLoopIdUserTy = llvm::PointerUnion<llvm::Loop *, llvm::MDNode *>;
isl::id getIslLoopAttr(isl::ctx Ctx, BandAttr *Attr);
isl::id getIslLoopAttr(isl::ctx Ctx, llvm::Loop *L);
>>>>>>> 154c46bb
} // namespace polly
#endif<|MERGE_RESOLUTION|>--- conflicted
+++ resolved
@@ -482,10 +482,6 @@
 /// Such a statement must not be removed, even if has no side-effects.
 bool hasDebugCall(ScopStmt *Stmt);
 
-<<<<<<< HEAD
-using IslLoopIdUserTy = llvm::PointerUnion<llvm::Loop *, llvm::MDNode *>;
-isl::id getIslLoopId(isl::ctx Ctx, llvm::Loop *L);
-=======
 bool isBandMark(const isl::id &Id);
 bool isBandMark(const isl::schedule_node &Node);
 bool isMark(const isl::schedule_node &Node);
@@ -504,6 +500,5 @@
 // using IslLoopIdUserTy = llvm::PointerUnion<llvm::Loop *, llvm::MDNode *>;
 isl::id getIslLoopAttr(isl::ctx Ctx, BandAttr *Attr);
 isl::id getIslLoopAttr(isl::ctx Ctx, llvm::Loop *L);
->>>>>>> 154c46bb
 } // namespace polly
 #endif