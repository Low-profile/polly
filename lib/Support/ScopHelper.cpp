//===- ScopHelper.cpp - Some Helper Functions for Scop.  ------------------===//
//
// Part of the LLVM Project, under the Apache License v2.0 with LLVM Exceptions.
// See https://llvm.org/LICENSE.txt for license information.
// SPDX-License-Identifier: Apache-2.0 WITH LLVM-exception
//
//===----------------------------------------------------------------------===//
//
// Small functions that help with Scop and LLVM-IR.
//
//===----------------------------------------------------------------------===//

#include "polly/Support/ScopHelper.h"
#include "polly/Options.h"
#include "polly/ScopInfo.h"
#include "polly/Support/SCEVValidator.h"
#include "llvm/Analysis/LoopInfo.h"
#include "llvm/Analysis/RegionInfo.h"
#include "llvm/Analysis/RegionInfoImpl.h"
#include "llvm/Analysis/ScalarEvolution.h"
#include "llvm/Analysis/ScalarEvolutionExpander.h"
#include "llvm/Analysis/ScalarEvolutionExpressions.h"
#include "llvm/IR/CFG.h"
#include "llvm/IR/IntrinsicInst.h"
#include "llvm/Support/Debug.h"
#include "llvm/Transforms/Utils/BasicBlockUtils.h"
#include "llvm/Transforms/Utils/LoopUtils.h"

using namespace llvm;
using namespace polly;

#define DEBUG_TYPE "polly-scop-helper"

static cl::opt<bool> PollyAllowErrorBlocks(
    "polly-allow-error-blocks",
    cl::desc("Allow to speculate on the execution of 'error blocks'."),
    cl::Hidden, cl::init(true), cl::ZeroOrMore, cl::cat(PollyCategory));

static cl::list<std::string> DebugFunctions(
    "polly-debug-func",
    cl::desc("Allow calls to the specified functions in SCoPs even if their "
             "side-effects are unknown. This can be used to do debug output in "
             "Polly-transformed code."),
    cl::Hidden, cl::ZeroOrMore, cl::CommaSeparated, cl::cat(PollyCategory));

// Ensures that there is just one predecessor to the entry node from outside the
// region.
// The identity of the region entry node is preserved.
static void simplifyRegionEntry(Region *R, DominatorTree *DT, LoopInfo *LI,
                                RegionInfo *RI) {
  BasicBlock *EnteringBB = R->getEnteringBlock();
  BasicBlock *Entry = R->getEntry();

  // Before (one of):
  //
  //                       \    /            //
  //                      EnteringBB         //
  //                        |    \------>    //
  //   \   /                |                //
  //   Entry <--\         Entry <--\         //
  //   /   \    /         /   \    /         //
  //        ....               ....          //

  // Create single entry edge if the region has multiple entry edges.
  if (!EnteringBB) {
    SmallVector<BasicBlock *, 4> Preds;
    for (BasicBlock *P : predecessors(Entry))
      if (!R->contains(P))
        Preds.push_back(P);

    BasicBlock *NewEntering =
        SplitBlockPredecessors(Entry, Preds, ".region_entering", DT, LI);

    if (RI) {
      // The exit block of predecessing regions must be changed to NewEntering
      for (BasicBlock *ExitPred : predecessors(NewEntering)) {
        Region *RegionOfPred = RI->getRegionFor(ExitPred);
        if (RegionOfPred->getExit() != Entry)
          continue;

        while (!RegionOfPred->isTopLevelRegion() &&
               RegionOfPred->getExit() == Entry) {
          RegionOfPred->replaceExit(NewEntering);
          RegionOfPred = RegionOfPred->getParent();
        }
      }

      // Make all ancestors use EnteringBB as entry; there might be edges to it
      Region *AncestorR = R->getParent();
      RI->setRegionFor(NewEntering, AncestorR);
      while (!AncestorR->isTopLevelRegion() && AncestorR->getEntry() == Entry) {
        AncestorR->replaceEntry(NewEntering);
        AncestorR = AncestorR->getParent();
      }
    }

    EnteringBB = NewEntering;
  }
  assert(R->getEnteringBlock() == EnteringBB);

  // After:
  //
  //    \    /       //
  //  EnteringBB     //
  //      |          //
  //      |          //
  //    Entry <--\   //
  //    /   \    /   //
  //         ....    //
}

// Ensure that the region has a single block that branches to the exit node.
static void simplifyRegionExit(Region *R, DominatorTree *DT, LoopInfo *LI,
                               RegionInfo *RI) {
  BasicBlock *ExitBB = R->getExit();
  BasicBlock *ExitingBB = R->getExitingBlock();

  // Before:
  //
  //   (Region)   ______/  //
  //      \  |   /         //
  //       ExitBB          //
  //       /    \          //

  if (!ExitingBB) {
    SmallVector<BasicBlock *, 4> Preds;
    for (BasicBlock *P : predecessors(ExitBB))
      if (R->contains(P))
        Preds.push_back(P);

    //  Preds[0] Preds[1]      otherBB //
    //         \  |  ________/         //
    //          \ | /                  //
    //           BB                    //
    ExitingBB =
        SplitBlockPredecessors(ExitBB, Preds, ".region_exiting", DT, LI);
    // Preds[0] Preds[1]      otherBB  //
    //        \  /           /         //
    // BB.region_exiting    /          //
    //                  \  /           //
    //                   BB            //

    if (RI)
      RI->setRegionFor(ExitingBB, R);

    // Change the exit of nested regions, but not the region itself,
    R->replaceExitRecursive(ExitingBB);
    R->replaceExit(ExitBB);
  }
  assert(ExitingBB == R->getExitingBlock());

  // After:
  //
  //     \   /                //
  //    ExitingBB     _____/  //
  //          \      /        //
  //           ExitBB         //
  //           /    \         //
}

void polly::simplifyRegion(Region *R, DominatorTree *DT, LoopInfo *LI,
                           RegionInfo *RI) {
  assert(R && !R->isTopLevelRegion());
  assert(!RI || RI == R->getRegionInfo());
  assert((!RI || DT) &&
         "RegionInfo requires DominatorTree to be updated as well");

  simplifyRegionEntry(R, DT, LI, RI);
  simplifyRegionExit(R, DT, LI, RI);
  assert(R->isSimple());
}

// Split the block into two successive blocks.
//
// Like llvm::SplitBlock, but also preserves RegionInfo
static BasicBlock *splitBlock(BasicBlock *Old, Instruction *SplitPt,
                              DominatorTree *DT, llvm::LoopInfo *LI,
                              RegionInfo *RI) {
  assert(Old && SplitPt);

  // Before:
  //
  //  \   /  //
  //   Old   //
  //  /   \  //

  BasicBlock *NewBlock = llvm::SplitBlock(Old, SplitPt, DT, LI);

  if (RI) {
    Region *R = RI->getRegionFor(Old);
    RI->setRegionFor(NewBlock, R);
  }

  // After:
  //
  //   \   /    //
  //    Old     //
  //     |      //
  //  NewBlock  //
  //   /   \    //

  return NewBlock;
}

void polly::splitEntryBlockForAlloca(BasicBlock *EntryBlock, DominatorTree *DT,
                                     LoopInfo *LI, RegionInfo *RI) {
  // Find first non-alloca instruction. Every basic block has a non-alloca
  // instruction, as every well formed basic block has a terminator.
  BasicBlock::iterator I = EntryBlock->begin();
  while (isa<AllocaInst>(I))
    ++I;

  // splitBlock updates DT, LI and RI.
  splitBlock(EntryBlock, &*I, DT, LI, RI);
}

void polly::splitEntryBlockForAlloca(BasicBlock *EntryBlock, Pass *P) {
  auto *DTWP = P->getAnalysisIfAvailable<DominatorTreeWrapperPass>();
  auto *DT = DTWP ? &DTWP->getDomTree() : nullptr;
  auto *LIWP = P->getAnalysisIfAvailable<LoopInfoWrapperPass>();
  auto *LI = LIWP ? &LIWP->getLoopInfo() : nullptr;
  RegionInfoPass *RIP = P->getAnalysisIfAvailable<RegionInfoPass>();
  RegionInfo *RI = RIP ? &RIP->getRegionInfo() : nullptr;

  // splitBlock updates DT, LI and RI.
  polly::splitEntryBlockForAlloca(EntryBlock, DT, LI, RI);
}

/// The SCEVExpander will __not__ generate any code for an existing SDiv/SRem
/// instruction but just use it, if it is referenced as a SCEVUnknown. We want
/// however to generate new code if the instruction is in the analyzed region
/// and we generate code outside/in front of that region. Hence, we generate the
/// code for the SDiv/SRem operands in front of the analyzed region and then
/// create a new SDiv/SRem operation there too.
struct ScopExpander : SCEVVisitor<ScopExpander, const SCEV *> {
  friend struct SCEVVisitor<ScopExpander, const SCEV *>;

  explicit ScopExpander(const Region &R, ScalarEvolution &SE,
                        const DataLayout &DL, const char *Name, ValueMapT *VMap,
                        BasicBlock *RTCBB)
      : Expander(SCEVExpander(SE, DL, Name)), SE(SE), Name(Name), R(R),
        VMap(VMap), RTCBB(RTCBB) {}

  Value *expandCodeFor(const SCEV *E, Type *Ty, Instruction *I) {
    // If we generate code in the region we will immediately fall back to the
    // SCEVExpander, otherwise we will stop at all unknowns in the SCEV and if
    // needed replace them by copies computed in the entering block.
    if (!R.contains(I))
      E = visit(E);
    return Expander.expandCodeFor(E, Ty, I);
  }

  const SCEV *visit(const SCEV *E) {
    // Cache the expansion results for intermediate SCEV expressions. A SCEV
    // expression can refer to an operand multiple times (e.g. "x*x), so
    // a naive visitor takes exponential time.
    if (SCEVCache.count(E))
      return SCEVCache[E];
    const SCEV *Result = SCEVVisitor::visit(E);
    SCEVCache[E] = Result;
    return Result;
  }

private:
  SCEVExpander Expander;
  ScalarEvolution &SE;
  const char *Name;
  const Region &R;
  ValueMapT *VMap;
  BasicBlock *RTCBB;
  DenseMap<const SCEV *, const SCEV *> SCEVCache;

  const SCEV *visitGenericInst(const SCEVUnknown *E, Instruction *Inst,
                               Instruction *IP) {
    if (!Inst || !R.contains(Inst))
      return E;

    assert(!Inst->mayThrow() && !Inst->mayReadOrWriteMemory() &&
           !isa<PHINode>(Inst));

    auto *InstClone = Inst->clone();
    for (auto &Op : Inst->operands()) {
      assert(SE.isSCEVable(Op->getType()));
      auto *OpSCEV = SE.getSCEV(Op);
      auto *OpClone = expandCodeFor(OpSCEV, Op->getType(), IP);
      InstClone->replaceUsesOfWith(Op, OpClone);
    }

    InstClone->setName(Name + Inst->getName());
    InstClone->insertBefore(IP);
    return SE.getSCEV(InstClone);
  }

  const SCEV *visitUnknown(const SCEVUnknown *E) {

    // If a value mapping was given try if the underlying value is remapped.
    Value *NewVal = VMap ? VMap->lookup(E->getValue()) : nullptr;
    if (NewVal) {
      auto *NewE = SE.getSCEV(NewVal);

      // While the mapped value might be different the SCEV representation might
      // not be. To this end we will check before we go into recursion here.
      if (E != NewE)
        return visit(NewE);
    }

    Instruction *Inst = dyn_cast<Instruction>(E->getValue());
    Instruction *IP;
    if (Inst && !R.contains(Inst))
      IP = Inst;
    else if (Inst && RTCBB->getParent() == Inst->getFunction())
      IP = RTCBB->getTerminator();
    else
      IP = RTCBB->getParent()->getEntryBlock().getTerminator();

    if (!Inst || (Inst->getOpcode() != Instruction::SRem &&
                  Inst->getOpcode() != Instruction::SDiv))
      return visitGenericInst(E, Inst, IP);

    const SCEV *LHSScev = SE.getSCEV(Inst->getOperand(0));
    const SCEV *RHSScev = SE.getSCEV(Inst->getOperand(1));

    if (!SE.isKnownNonZero(RHSScev))
      RHSScev = SE.getUMaxExpr(RHSScev, SE.getConstant(E->getType(), 1));

    Value *LHS = expandCodeFor(LHSScev, E->getType(), IP);
    Value *RHS = expandCodeFor(RHSScev, E->getType(), IP);

    Inst = BinaryOperator::Create((Instruction::BinaryOps)Inst->getOpcode(),
                                  LHS, RHS, Inst->getName() + Name, IP);
    return SE.getSCEV(Inst);
  }

  /// The following functions will just traverse the SCEV and rebuild it with
  /// the new operands returned by the traversal.
  ///
  ///{
  const SCEV *visitConstant(const SCEVConstant *E) { return E; }
  const SCEV *visitTruncateExpr(const SCEVTruncateExpr *E) {
    return SE.getTruncateExpr(visit(E->getOperand()), E->getType());
  }
  const SCEV *visitZeroExtendExpr(const SCEVZeroExtendExpr *E) {
    return SE.getZeroExtendExpr(visit(E->getOperand()), E->getType());
  }
  const SCEV *visitSignExtendExpr(const SCEVSignExtendExpr *E) {
    return SE.getSignExtendExpr(visit(E->getOperand()), E->getType());
  }
  const SCEV *visitUDivExpr(const SCEVUDivExpr *E) {
    auto *RHSScev = visit(E->getRHS());
    if (!SE.isKnownNonZero(RHSScev))
      RHSScev = SE.getUMaxExpr(RHSScev, SE.getConstant(E->getType(), 1));
    return SE.getUDivExpr(visit(E->getLHS()), RHSScev);
  }
  const SCEV *visitAddExpr(const SCEVAddExpr *E) {
    SmallVector<const SCEV *, 4> NewOps;
    for (const SCEV *Op : E->operands())
      NewOps.push_back(visit(Op));
    return SE.getAddExpr(NewOps);
  }
  const SCEV *visitMulExpr(const SCEVMulExpr *E) {
    SmallVector<const SCEV *, 4> NewOps;
    for (const SCEV *Op : E->operands())
      NewOps.push_back(visit(Op));
    return SE.getMulExpr(NewOps);
  }
  const SCEV *visitUMaxExpr(const SCEVUMaxExpr *E) {
    SmallVector<const SCEV *, 4> NewOps;
    for (const SCEV *Op : E->operands())
      NewOps.push_back(visit(Op));
    return SE.getUMaxExpr(NewOps);
  }
  const SCEV *visitSMaxExpr(const SCEVSMaxExpr *E) {
    SmallVector<const SCEV *, 4> NewOps;
    for (const SCEV *Op : E->operands())
      NewOps.push_back(visit(Op));
    return SE.getSMaxExpr(NewOps);
  }
  const SCEV *visitAddRecExpr(const SCEVAddRecExpr *E) {
    SmallVector<const SCEV *, 4> NewOps;
    for (const SCEV *Op : E->operands())
      NewOps.push_back(visit(Op));
    return SE.getAddRecExpr(NewOps, E->getLoop(), E->getNoWrapFlags());
  }
  ///}
};

Value *polly::expandCodeFor(Scop &S, ScalarEvolution &SE, const DataLayout &DL,
                            const char *Name, const SCEV *E, Type *Ty,
                            Instruction *IP, ValueMapT *VMap,
                            BasicBlock *RTCBB) {
  ScopExpander Expander(S.getRegion(), SE, DL, Name, VMap, RTCBB);
  return Expander.expandCodeFor(E, Ty, IP);
}

bool polly::isErrorBlock(BasicBlock &BB, const Region &R, LoopInfo &LI,
                         const DominatorTree &DT) {
  if (!PollyAllowErrorBlocks)
    return false;

  if (isa<UnreachableInst>(BB.getTerminator()))
    return true;

  if (LI.isLoopHeader(&BB))
    return false;

  // Basic blocks that are always executed are not considered error blocks,
  // as their execution can not be a rare event.
  bool DominatesAllPredecessors = true;
  if (R.isTopLevelRegion()) {
    for (BasicBlock &I : *R.getEntry()->getParent())
      if (isa<ReturnInst>(I.getTerminator()) && !DT.dominates(&BB, &I))
        DominatesAllPredecessors = false;
  } else {
    for (auto Pred : predecessors(R.getExit()))
      if (R.contains(Pred) && !DT.dominates(&BB, Pred))
        DominatesAllPredecessors = false;
  }

  if (DominatesAllPredecessors)
    return false;

  for (Instruction &Inst : BB)
    if (CallInst *CI = dyn_cast<CallInst>(&Inst)) {
      if (isDebugCall(CI))
        continue;

      if (isIgnoredIntrinsic(CI))
        continue;

      // memset, memcpy and memmove are modeled intrinsics.
      if (isa<MemSetInst>(CI) || isa<MemTransferInst>(CI))
        continue;

      if (!CI->doesNotAccessMemory())
        return true;
      if (CI->doesNotReturn())
        return true;
    }

  return false;
}

Value *polly::getConditionFromTerminator(Instruction *TI) {
  if (BranchInst *BR = dyn_cast<BranchInst>(TI)) {
    if (BR->isUnconditional())
      return ConstantInt::getTrue(Type::getInt1Ty(TI->getContext()));

    return BR->getCondition();
  }

  if (SwitchInst *SI = dyn_cast<SwitchInst>(TI))
    return SI->getCondition();

  return nullptr;
}

static bool hasVariantIndex(GetElementPtrInst *Gep, Loop *L, Region &R,
                            ScalarEvolution &SE) {
  for (const Use &Val : llvm::drop_begin(Gep->operands(), 1)) {
    const SCEV *PtrSCEV = SE.getSCEVAtScope(Val, L);
    Loop *OuterLoop = R.outermostLoopInRegion(L);
    if (!SE.isLoopInvariant(PtrSCEV, OuterLoop))
      return true;
  }
  return false;
}

bool polly::isHoistableLoad(LoadInst *LInst, Region &R, LoopInfo &LI,
                            ScalarEvolution &SE, const DominatorTree &DT,
                            const InvariantLoadsSetTy &KnownInvariantLoads) {
  Loop *L = LI.getLoopFor(LInst->getParent());
  auto *Ptr = LInst->getPointerOperand();

  // A LoadInst is hoistable if the address it is loading from is also
  // invariant; in this case: another invariant load (whether that address
  // is also not written to has to be checked separately)
  // TODO: This only checks for a LoadInst->GetElementPtrInst->LoadInst
  // pattern generated by the Chapel frontend, but generally this applies
  // for any chain of instruction that does not also depend on any
  // induction variable
  if (auto *GepInst = dyn_cast<GetElementPtrInst>(Ptr)) {
    if (!hasVariantIndex(GepInst, L, R, SE)) {
      if (auto *DecidingLoad =
              dyn_cast<LoadInst>(GepInst->getPointerOperand())) {
        if (KnownInvariantLoads.count(DecidingLoad))
          return true;
      }
    }
  }

  const SCEV *PtrSCEV = SE.getSCEVAtScope(Ptr, L);
  while (L && R.contains(L)) {
    if (!SE.isLoopInvariant(PtrSCEV, L))
      return false;
    L = L->getParentLoop();
  }

  for (auto *User : Ptr->users()) {
    auto *UserI = dyn_cast<Instruction>(User);
    if (!UserI || !R.contains(UserI))
      continue;
    if (!UserI->mayWriteToMemory())
      continue;

    auto &BB = *UserI->getParent();
    if (DT.dominates(&BB, LInst->getParent()))
      return false;

    bool DominatesAllPredecessors = true;
    if (R.isTopLevelRegion()) {
      for (BasicBlock &I : *R.getEntry()->getParent())
        if (isa<ReturnInst>(I.getTerminator()) && !DT.dominates(&BB, &I))
          DominatesAllPredecessors = false;
    } else {
      for (auto Pred : predecessors(R.getExit()))
        if (R.contains(Pred) && !DT.dominates(&BB, Pred))
          DominatesAllPredecessors = false;
    }

    if (!DominatesAllPredecessors)
      continue;

    return false;
  }

  return true;
}

bool polly::isIgnoredIntrinsic(const Value *V) {
  if (auto *IT = dyn_cast<IntrinsicInst>(V)) {
    switch (IT->getIntrinsicID()) {
    // Lifetime markers are supported/ignored.
    case llvm::Intrinsic::lifetime_start:
    case llvm::Intrinsic::lifetime_end:
    // Invariant markers are supported/ignored.
    case llvm::Intrinsic::invariant_start:
    case llvm::Intrinsic::invariant_end:
    // Some misc annotations are supported/ignored.
    case llvm::Intrinsic::var_annotation:
    case llvm::Intrinsic::ptr_annotation:
    case llvm::Intrinsic::annotation:
    case llvm::Intrinsic::donothing:
    case llvm::Intrinsic::assume:
    // Some debug info intrinsics are supported/ignored.
    case llvm::Intrinsic::dbg_value:
    case llvm::Intrinsic::dbg_declare:
      return true;
    default:
      break;
    }
  }
  return false;
}

bool polly::canSynthesize(const Value *V, const Scop &S, ScalarEvolution *SE,
                          Loop *Scope) {
  if (!V || !SE->isSCEVable(V->getType()))
    return false;

  const InvariantLoadsSetTy &ILS = S.getRequiredInvariantLoads();
  if (const SCEV *Scev = SE->getSCEVAtScope(const_cast<Value *>(V), Scope))
    if (!isa<SCEVCouldNotCompute>(Scev))
      if (!hasScalarDepsInsideRegion(Scev, &S.getRegion(), Scope, false, ILS))
        return true;

  return false;
}

llvm::BasicBlock *polly::getUseBlock(const llvm::Use &U) {
  Instruction *UI = dyn_cast<Instruction>(U.getUser());
  if (!UI)
    return nullptr;

  if (PHINode *PHI = dyn_cast<PHINode>(UI))
    return PHI->getIncomingBlock(U);

  return UI->getParent();
}

std::tuple<std::vector<const SCEV *>, std::vector<int>>
polly::getIndexExpressionsFromGEP(GetElementPtrInst *GEP, ScalarEvolution &SE) {
  std::vector<const SCEV *> Subscripts;
  std::vector<int> Sizes;

  Type *Ty = GEP->getPointerOperandType();

  bool DroppedFirstDim = false;

  for (unsigned i = 1; i < GEP->getNumOperands(); i++) {

    const SCEV *Expr = SE.getSCEV(GEP->getOperand(i));

    if (i == 1) {
      if (auto *PtrTy = dyn_cast<PointerType>(Ty)) {
        Ty = PtrTy->getElementType();
      } else if (auto *ArrayTy = dyn_cast<ArrayType>(Ty)) {
        Ty = ArrayTy->getElementType();
      } else {
        Subscripts.clear();
        Sizes.clear();
        break;
      }
      if (auto *Const = dyn_cast<SCEVConstant>(Expr))
        if (Const->getValue()->isZero()) {
          DroppedFirstDim = true;
          continue;
        }
      Subscripts.push_back(Expr);
      continue;
    }

    auto *ArrayTy = dyn_cast<ArrayType>(Ty);
    if (!ArrayTy) {
      Subscripts.clear();
      Sizes.clear();
      break;
    }

    Subscripts.push_back(Expr);
    if (!(DroppedFirstDim && i == 2))
      Sizes.push_back(ArrayTy->getNumElements());

    Ty = ArrayTy->getElementType();
  }

  return std::make_tuple(Subscripts, Sizes);
}

llvm::Loop *polly::getFirstNonBoxedLoopFor(llvm::Loop *L, llvm::LoopInfo &LI,
                                           const BoxedLoopsSetTy &BoxedLoops) {
  while (BoxedLoops.count(L))
    L = L->getParentLoop();
  return L;
}

llvm::Loop *polly::getFirstNonBoxedLoopFor(llvm::BasicBlock *BB,
                                           llvm::LoopInfo &LI,
                                           const BoxedLoopsSetTy &BoxedLoops) {
  Loop *L = LI.getLoopFor(BB);
  return getFirstNonBoxedLoopFor(L, LI, BoxedLoops);
}

bool polly::isDebugCall(Instruction *Inst) {
  auto *CI = dyn_cast<CallInst>(Inst);
  if (!CI)
    return false;

  Function *CF = CI->getCalledFunction();
  if (!CF)
    return false;

  return std::find(DebugFunctions.begin(), DebugFunctions.end(),
                   CF->getName()) != DebugFunctions.end();
}

static bool hasDebugCall(BasicBlock *BB) {
  for (Instruction &Inst : *BB) {
    if (isDebugCall(&Inst))
      return true;
  }
  return false;
}

bool polly::hasDebugCall(ScopStmt *Stmt) {
  // Quick skip if no debug functions have been defined.
  if (DebugFunctions.empty())
    return false;

  if (!Stmt)
    return false;

  for (Instruction *Inst : Stmt->getInstructions())
    if (isDebugCall(Inst))
      return true;

  if (Stmt->isRegionStmt()) {
    for (BasicBlock *RBB : Stmt->getRegion()->blocks())
      if (RBB != Stmt->getEntryBlock() && ::hasDebugCall(RBB))
        return true;
  }

  return false;
}

<<<<<<< HEAD
isl::id polly::getIslLoopId(isl::ctx Ctx, Loop *L) {
=======
bool polly::isBandMark(const isl::id &Id) {
  if (Id.is_null())
    return false;

  // Alias-free marker does not have BandAttr* in its user ptr.
  if (strcmp(isl_id_get_name(Id.get()), "Inter iteration alias-free") == 0)
    return false;

  return true;
}

bool polly::isBandMark(const isl::schedule_node &Node) {
  return isMark(Node) && isBandMark(Node.mark_get_id());
}

bool polly::isMark(const isl::schedule_node &Node) {
  return isl_schedule_node_get_type(Node.get()) == isl_schedule_node_mark;
}

isl::id polly::getIslLoopAttr(isl::ctx Ctx, BandAttr *Attr) {
  assert(Attr);

  std::string IdLabel;
  if (Attr->LoopName.empty())
    IdLabel = "anon loop";
  else
    IdLabel = (Twine("Loop: ") + Attr->LoopName).str();

  auto Result = isl::id::alloc(Ctx, IdLabel.c_str(), Attr);
  Result = isl::manage(isl_id_set_free_user(Result.release(), [](void *Ptr) {
    BandAttr *Attr = (BandAttr *)(Ptr);
    delete Attr;
  }));
  return Result;
}

isl::id polly::getIslLoopAttr(isl::ctx Ctx, Loop *L) {
>>>>>>> 154c46bb
  // Root of loop tree
  if (!L)
    return {};

  auto LoopID = L->getLoopID();
<<<<<<< HEAD
=======
  bool Needed = LoopID; // FIXME: Currently, transformations reference LoopIDs,
                        // which are not IDs.
  StringRef LoopName;

  auto LoopNameMD = findStringMetadataForLoop(L, "llvm.loop.id");
  if (LoopNameMD) {
    auto ValOp = LoopNameMD.getValue();
    auto ValStr = cast<MDString>(ValOp->get());
    LoopName = ValStr->getString();
    Needed = true;
  }

  if (!Needed)
    return {};

  BandAttr *Attr = new BandAttr();
  Attr->OriginalLoop = L;
  Attr->LoopName = LoopName;
  Attr->Metadata = LoopID; // FIXME: Set this? LoopID is not unique

  // Attr->OriginalLoopID = L->getLoopID();
  return getIslLoopAttr(Ctx, Attr);
#if 0
  auto LoopID = L->getLoopID();
>>>>>>> 154c46bb
  if (!LoopID)
    return {};

  IslLoopIdUserTy User{L};

  auto LoopName = findStringMetadataForLoop(L, "llvm.loop.id");
  if (!LoopName)
    return isl::id::alloc(Ctx, "", User.getOpaqueValue());

  auto ValOp = LoopName.getValue();
  auto ValStr = cast<MDString>(ValOp->get());
<<<<<<< HEAD
  return isl::id::alloc(Ctx, (Twine("Loop_") + ValStr->getString()).str(),
                        User.getOpaqueValue());
=======
  return isl::id::alloc(Ctx, (Twine("Loop_") + ValStr->getString()).str(), User.getOpaqueValue());
#endif
>>>>>>> 154c46bb
}<|MERGE_RESOLUTION|>--- conflicted
+++ resolved
@@ -682,9 +682,6 @@
   return false;
 }
 
-<<<<<<< HEAD
-isl::id polly::getIslLoopId(isl::ctx Ctx, Loop *L) {
-=======
 bool polly::isBandMark(const isl::id &Id) {
   if (Id.is_null())
     return false;
@@ -722,14 +719,11 @@
 }
 
 isl::id polly::getIslLoopAttr(isl::ctx Ctx, Loop *L) {
->>>>>>> 154c46bb
   // Root of loop tree
   if (!L)
     return {};
 
   auto LoopID = L->getLoopID();
-<<<<<<< HEAD
-=======
   bool Needed = LoopID; // FIXME: Currently, transformations reference LoopIDs,
                         // which are not IDs.
   StringRef LoopName;
@@ -754,7 +748,6 @@
   return getIslLoopAttr(Ctx, Attr);
 #if 0
   auto LoopID = L->getLoopID();
->>>>>>> 154c46bb
   if (!LoopID)
     return {};
 
@@ -766,11 +759,6 @@
 
   auto ValOp = LoopName.getValue();
   auto ValStr = cast<MDString>(ValOp->get());
-<<<<<<< HEAD
-  return isl::id::alloc(Ctx, (Twine("Loop_") + ValStr->getString()).str(),
-                        User.getOpaqueValue());
-=======
   return isl::id::alloc(Ctx, (Twine("Loop_") + ValStr->getString()).str(), User.getOpaqueValue());
 #endif
->>>>>>> 154c46bb
 }