--- conflicted
+++ resolved
@@ -1081,13 +1081,8 @@
 /// Scop::createScopArrayInfo, change the access relation
 /// S[i, j, k] -> A[i, k] to
 /// S[i, j, k] -> Packed_A[floor((i mod Mc) / Mr), k mod Kc, i mod Mr], using
-<<<<<<< HEAD
-/// polly::MemoryAccess::setNewAccessRelation, and copy the data to the array, using
-/// the copy statement created by Scop::addScopStmt.
-=======
 /// polly::MemoryAccess::setNewAccessRelation, and copy the data to the array,
 /// using the copy statement created by Scop::addScopStmt.
->>>>>>> 154c46bb
 ///
 /// @param Node The schedule node to be optimized.
 /// @param MapOldIndVar The relation, which maps original induction variables
@@ -1722,11 +1717,7 @@
 
   Loop *getLoop(MDNode *MD) const { return MetadataToLoop.lookup(MD); }
 
-<<<<<<< HEAD
-  isl::id getIslId(Loop *L) const { return getIslLoopId(Ctx, L); }
-=======
   isl::id getIslId(Loop *L) const { return getIslLoopAttr(Ctx, L); }
->>>>>>> 154c46bb
 
   MDNode *getMetadata(Loop *L) const { return L->getLoopID(); }
 
@@ -1738,19 +1729,6 @@
   }
 };
 
-<<<<<<< HEAD
-static isl::schedule_node moveToBandMark(isl::schedule_node Band) {
-  if (isl_schedule_node_get_type(Band.get()) != isl_schedule_node_band)
-    return Band;
-  while (true) {
-    auto Parent = Band.parent();
-    assert(Parent);
-    if (isl_schedule_node_get_type(Parent.get()) != isl_schedule_node_mark)
-      break;
-    Band = Parent;
-  }
-  return Band;
-=======
 static bool isBand(const isl::schedule_node &Node) {
   return isl_schedule_node_get_type(Node.get()) == isl_schedule_node_band;
 }
@@ -1779,7 +1757,6 @@
   if (isBand(Band))
     return Band; // Has no mark.
   return nullptr;
->>>>>>> 154c46bb
 }
 
 class LoopIdentification {
@@ -1793,14 +1770,8 @@
     if (ByLoop)
       return ByLoop;
     if (ByIslId) {
-<<<<<<< HEAD
-      auto User = IslLoopIdUserTy::getFromOpaqueValue(ByIslId.get_user());
-      if (User.is<Loop *>())
-        return User.get<Loop *>();
-=======
       BandAttr *Attr = static_cast<BandAttr *>(ByIslId.get_user());
       return Attr->OriginalLoop;
->>>>>>> 154c46bb
     }
     if (ByMetadata) {
       // llvm_unreachable("TODO: Implement lookup metadata-to-loop");
@@ -1814,11 +1785,7 @@
     auto Result = ByIslId;
     if (!Result) {
       if (auto L = getLoop())
-<<<<<<< HEAD
-        Result = getIslLoopId(Ctx, L);
-=======
         Result = getIslLoopAttr(Ctx, L);
->>>>>>> 154c46bb
     }
     return Result;
   }
@@ -1826,15 +1793,10 @@
   StringRef getName() const {
     if (!ByName.empty())
       return ByName;
-<<<<<<< HEAD
-    if (ByIslId)
-      return ByIslId.get_name();
-=======
     if (ByIslId) {
       BandAttr *Attr = static_cast<BandAttr *>(ByIslId.get_user());
       return Attr->LoopName;
     }
->>>>>>> 154c46bb
     StringRef Result;
     if (auto L = getLoop()) {
       auto IdVal = findStringMetadataForLoop(L, "llvm.loop.id");
@@ -1848,16 +1810,6 @@
   MDNode *getMetadata() const {
     if (ByMetadata)
       return ByMetadata;
-<<<<<<< HEAD
-    if (ByIslId) {
-      auto User = IslLoopIdUserTy::getFromOpaqueValue(ByIslId.get_user());
-      if (User.is<MDNode *>())
-        return User.get<MDNode *>();
-    }
-    if (auto L = getLoop())
-      return L->getLoopID();
-
-=======
     if (auto L = getLoop())
       return L->getLoopID();
 
@@ -1866,7 +1818,6 @@
       return Attr->Metadata;
     }
 
->>>>>>> 154c46bb
     return nullptr;
   }
 
@@ -1889,17 +1840,12 @@
     assert(!Id.is_null());
     LoopIdentification Result;
     Result.ByIslId = Id;
-<<<<<<< HEAD
-    //  Result.ByLoop = static_cast<Loop *>(Id.get_user());
-    Result.ByName = Id.get_name();
-=======
     if (Id) {
       Result.ByLoop = static_cast<BandAttr *>(Id.get_user())->OriginalLoop;
       Result.ByName = static_cast<BandAttr *>(Id.get_user())->LoopName;
       Result.ByMetadata = static_cast<BandAttr *>(Id.get_user())->Metadata;
     }
     // Result.ByName = Id.get_name();
->>>>>>> 154c46bb
     // Result.ByMetadata = Result.ByLoop->getLoopID();
 #if 0
         if (Result.ByMetadata) {
@@ -1923,11 +1869,7 @@
     assert(!Name.empty());
 
     LoopIdentification Result;
-<<<<<<< HEAD
-    Result.ByName = (Twine("Loop_") + Name).str();
-=======
     Result.ByName = Name;
->>>>>>> 154c46bb
     return Result;
   }
 
@@ -1990,10 +1932,6 @@
 
 static isl::schedule_node removeMark(isl::schedule_node MarkOrBand) {
   MarkOrBand = moveToBandMark(MarkOrBand);
-<<<<<<< HEAD
-  while (isl_schedule_node_get_type(MarkOrBand.get()) == isl_schedule_node_mark)
-    MarkOrBand = isl::manage(isl_schedule_node_delete(MarkOrBand.release()));
-=======
   while (isl_schedule_node_get_type(MarkOrBand.get()) ==
          isl_schedule_node_mark) {
     if (isBandMark(MarkOrBand))
@@ -2001,7 +1939,6 @@
     else
       MarkOrBand = MarkOrBand.parent();
   }
->>>>>>> 154c46bb
   return MarkOrBand;
 }
 
@@ -2202,11 +2139,7 @@
       // auto LoopName = findStringMetadataForLoop(L, "llvm.loop.id");
 
       /// FIXME: is this id sufficient?
-<<<<<<< HEAD
-      isl::id id = getIslLoopId(OrigBand.get_ctx(), L);
-=======
       isl::id id = getIslLoopAttr(OrigBand.get_ctx(), L);
->>>>>>> 154c46bb
 
       auto Marked = BandSchedule.get_root().get_child(0).insert_mark(id);
 
@@ -2501,8 +2434,6 @@
   return Result;
 }
 
-<<<<<<< HEAD
-=======
 static isl::id makeTransformLoopId(isl::ctx Ctx, MDNode *TheTransformation,
                                    StringRef TransName,
                                    StringRef Name = StringRef()) {
@@ -2527,7 +2458,6 @@
 #endif
 }
 
->>>>>>> 154c46bb
 static void applyLoopTiling(Scop &S, isl::schedule &Sched,
                             ArrayRef<LoopIdentification> TheLoops,
                             ArrayRef<int64_t> TileSizes, const Dependences &D,
@@ -2555,13 +2485,8 @@
 
   InnerBand = separateBand(InnerBand);
   for (auto TileId : TileIds) {
-<<<<<<< HEAD
-    auto Mark =
-        isl::id::alloc(IslCtx, (Twine("Loop_") + TileId).str(), nullptr);
-=======
     auto Mark = makeTransformLoopId(IslCtx, nullptr, "inner tile", TileId);
     // isl::id::alloc(IslCtx, (Twine("Loop_") + TileId).str(), nullptr);
->>>>>>> 154c46bb
     InnerBand = insertMark(InnerBand, Mark);
 
     InnerBand = InnerBand.get_child(0);
@@ -2577,12 +2502,8 @@
 
   OuterBand = separateBand(OuterBand);
   for (auto PitId : PitIds) {
-<<<<<<< HEAD
-    auto Mark = isl::id::alloc(IslCtx, (Twine("Loop_") + PitId).str(), nullptr);
-=======
     auto Mark = makeTransformLoopId(IslCtx, nullptr, "outer floor", PitId);
     // isl::id::alloc(IslCtx, (Twine("Loop_") + PitId).str(), nullptr);
->>>>>>> 154c46bb
     OuterBand = insertMark(OuterBand, Mark);
 
     OuterBand = OuterBand.get_child(0);
@@ -2613,20 +2534,6 @@
   return {};
 }
 
-<<<<<<< HEAD
-static isl::schedule_node
-distributeBand(Scop &S, isl::schedule_node Band, const Dependences &D) {
-  auto Partial = isl::manage(isl_schedule_node_band_get_partial_schedule(Band.get()));
-  auto Seq = isl::manage(isl_schedule_node_delete(Band.release()));
-
-  auto n = Seq.n_children();
-  for (int i = 0; i < n; i+=1)
-      Seq = Seq.get_child(i).insert_partial_schedule(Partial).parent();
-  
-  if (!D.isValidSchedule(S, Seq.get_schedule()))
-    return {};
-  
-=======
 static isl::schedule_node distributeBand(Scop &S, isl::schedule_node Band,
                                          const Dependences &D) {
   auto Partial =
@@ -2640,7 +2547,6 @@
   if (!D.isValidSchedule(S, Seq.get_schedule()))
     return {};
 
->>>>>>> 154c46bb
   return Seq;
 }
 
@@ -2928,15 +2834,9 @@
   }
 }
 
-<<<<<<< HEAD
-static void collectSubtreeAccesses(isl::schedule_node Node,
-                                   const ScopArrayInfo *SAI,
-                                   SmallVectorImpl<polly::MemoryAccess *> &Accs) {
-=======
 static void
 collectSubtreeAccesses(isl::schedule_node Node, const ScopArrayInfo *SAI,
                        SmallVectorImpl<polly::MemoryAccess *> &Accs) {
->>>>>>> 154c46bb
   if (isl_schedule_node_get_type(Node.get()) == isl_schedule_node_leaf) {
     auto UDomain = Node.get_domain();
     for (auto Domain : UDomain.get_set_list()) {
@@ -3948,9 +3848,6 @@
   Sched = Transformed;
 }
 
-<<<<<<< HEAD
-LoopIdentification identifyLoopBy(Metadata *TheMetadata) {
-=======
 static BandAttr *getBandAttr(isl::schedule_node Node) {
   Node = moveToBandMark(Node);
   assert(isBandMark(Node));
@@ -3995,7 +3892,6 @@
 }
 
 static LoopIdentification identifyLoopBy(Metadata *TheMetadata) {
->>>>>>> 154c46bb
   if (auto MDApplyOn = dyn_cast<MDString>(TheMetadata)) {
     return LoopIdentification::createFromName(MDApplyOn->getString());
   }
@@ -4004,20 +3900,6 @@
   return LoopIdentification::createFromMetadata(MDNodeApplyOn);
 }
 
-<<<<<<< HEAD
-isl::id makeTransformLoopId(isl::ctx Ctx, MDNode *TheTransformation,
-                            StringRef TransName, StringRef Name = StringRef()) {
-  IslLoopIdUserTy User{TheTransformation};
-  std::string TheName;
-  if (!Name.empty())
-    TheName = (Twine("Loop_") + Name).str();
-  else if (!TransName.empty())
-    TheName = TransName;
-  return isl::id::alloc(Ctx, TheName, User.getOpaqueValue());
-}
-
-=======
->>>>>>> 154c46bb
 static void collectAccessInstList(SmallVectorImpl<Instruction *> &Insts,
                                   DenseSet<MDNode *> InstMDs, Function &F,
                                   StringRef MetadataName = "llvm.access") {
@@ -4031,14 +3913,9 @@
   }
 }
 
-<<<<<<< HEAD
-static void collectMemoryAccessList(SmallVectorImpl<polly::MemoryAccess *> &MemAccs,
-                                    ArrayRef<Instruction *> Insts, Scop &S) {
-=======
 static void
 collectMemoryAccessList(SmallVectorImpl<polly::MemoryAccess *> &MemAccs,
                         ArrayRef<Instruction *> Insts, Scop &S) {
->>>>>>> 154c46bb
   auto &R = S.getRegion();
 
   for (auto Inst : Insts) {
@@ -4048,12 +3925,8 @@
     auto Stmt = S.getStmtFor(Inst);
     assert(Stmt && "All memory accesses should be modeled");
     auto MemAcc = Stmt->getArrayAccessOrNULLFor(Inst);
-<<<<<<< HEAD
-    assert(MemAcc && "All memory accesses should be modeled by a polly::MemoryAccess");
-=======
     assert(MemAcc &&
            "All memory accesses should be modeled by a polly::MemoryAccess");
->>>>>>> 154c46bb
     if (MemAcc)
       MemAccs.push_back(MemAcc);
   }
@@ -4185,12 +4058,8 @@
       }
       // TODO: Check consistency: Are all MemoryAccesses for all selected SAIs
       // in MemAccs?
-<<<<<<< HEAD
-      // TODO: What should happen for polly::MemoryAccess that got their SAI changed?
-=======
       // TODO: What should happen for polly::MemoryAccess that got their SAI
       // changed?
->>>>>>> 154c46bb
 
       auto OnHeap =
           cast<MDString>(OpMD->getOperand(3).get())->getString() == "malloc";
@@ -4224,8 +4093,6 @@
       continue;
     }
 
-<<<<<<< HEAD
-=======
     if (WhichStr == "llvm.loop.parallelize_thread") {
       auto ApplyOnArg = OpMD->getOperand(1).get();
       auto LoopToParallelize = identifyLoopBy(ApplyOnArg);
@@ -4237,7 +4104,6 @@
       continue;
     }
 
->>>>>>> 154c46bb
     llvm_unreachable("unknown loop transformation");
   }
   return Sched;
