--- conflicted
+++ resolved
@@ -2783,11 +2783,7 @@
 
 static void collectSubtreeAccesses(isl::schedule_node Node,
                                    const ScopArrayInfo *SAI,
-<<<<<<< HEAD
-                                   SmallVectorImpl<MemoryAccess *> &Accs) {
-=======
                                    SmallVectorImpl<polly::MemoryAccess *> &Accs) {
->>>>>>> 45b71cfe
   if (isl_schedule_node_get_type(Node.get()) == isl_schedule_node_leaf) {
     auto UDomain = Node.get_domain();
     for (auto Domain : UDomain.get_set_list()) {
@@ -3413,11 +3409,7 @@
   isl::union_map Accs = isl::union_map::empty(S.getParamSpace());
   collectMemAccsDomains(TheBand, SAI, Accs, false);
 
-<<<<<<< HEAD
-  SmallVector<MemoryAccess *, 16> MemAccs;
-=======
   SmallVector<polly::MemoryAccess *, 16> MemAccs;
->>>>>>> 45b71cfe
   collectSubtreeAccesses(TheBand, SAI, MemAccs);
 
   auto SchedMap = Sched.get_map();
@@ -3836,11 +3828,7 @@
   }
 }
 
-<<<<<<< HEAD
-static void collectMemoryAccessList(SmallVectorImpl<MemoryAccess *> &MemAccs,
-=======
 static void collectMemoryAccessList(SmallVectorImpl<polly::MemoryAccess *> &MemAccs,
->>>>>>> 45b71cfe
                                     ArrayRef<Instruction *> Insts, Scop &S) {
   auto &R = S.getRegion();
 
@@ -3851,11 +3839,7 @@
     auto Stmt = S.getStmtFor(Inst);
     assert(Stmt && "All memory accesses should be modeled");
     auto MemAcc = Stmt->getArrayAccessOrNULLFor(Inst);
-<<<<<<< HEAD
-    assert(MemAcc && "All memory accesses should be modeled by a MemoryAccess");
-=======
     assert(MemAcc && "All memory accesses should be modeled by a polly::MemoryAccess");
->>>>>>> 45b71cfe
     if (MemAcc)
       MemAccs.push_back(MemAcc);
   }
@@ -3978,11 +3962,7 @@
 
       SmallVector<Instruction *, 32> AccInsts;
       collectAccessInstList(AccInsts, AccMDs, F);
-<<<<<<< HEAD
-      SmallVector<MemoryAccess *, 32> MemAccs;
-=======
       SmallVector<polly::MemoryAccess *, 32> MemAccs;
->>>>>>> 45b71cfe
       collectMemoryAccessList(MemAccs, AccInsts, S);
 
       SmallPtrSet<const ScopArrayInfo *, 2> SAIs;
@@ -3991,11 +3971,7 @@
       }
       // TODO: Check consistency: Are all MemoryAccesses for all selected SAIs
       // in MemAccs?
-<<<<<<< HEAD
-      // TODO: What should happen for MemoryAccess that got their SAI changed?
-=======
       // TODO: What should happen for polly::MemoryAccess that got their SAI changed?
->>>>>>> 45b71cfe
 
       auto OnHeap =
           cast<MDString>(OpMD->getOperand(3).get())->getString() == "malloc";
